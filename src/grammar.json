--- conflicted
+++ resolved
@@ -3716,25 +3716,12 @@
     "regex_pattern": {
       "type": "IMMEDIATE_TOKEN",
       "content": {
-<<<<<<< HEAD
         "type": "REPEAT1",
         "content": {
           "type": "CHOICE",
           "members": [
             {
               "type": "SEQ",
-=======
-        "type": "SEQ",
-        "members": [
-          {
-            "type": "STRING",
-            "value": "/"
-          },
-          {
-            "type": "REPEAT1",
-            "content": {
-              "type": "CHOICE",
->>>>>>> ced48a7f
               "members": [
                 {
                   "type": "STRING",
@@ -3760,7 +3747,7 @@
                       },
                       {
                         "type": "PATTERN",
-                        "value": "[^\\]\\n]"
+                        "value": "[^\\]\\n\\\\]"
                       }
                     ]
                   }
